--- conflicted
+++ resolved
@@ -818,16 +818,10 @@
 
 
 ## `pub-underscore-fields-behavior`
-<<<<<<< HEAD
-
-
-**Default Value:** `"PublicallyExported"`
-=======
 Lint "public" fields in a struct that are prefixed with an underscore based on their
 exported visibility, or whether they are marked as "pub".
 
 **Default Value:** `"PubliclyExported"`
->>>>>>> 8a17125d
 
 ---
 **Affected lints:**
