error[E0381]: used binding `x` is possibly-uninitialized
<<<<<<< HEAD
  --> $DIR/fib_block_recurse_no_sync.rs:9:5
=======
  --> $DIR/fib_block_recurse_no_sync.rs:9:9
>>>>>>> b5bb9caf
   |
LL |     let x = cilk_spawn { fib(n - 1) };
   |         -              -------------- binding initialized here in some conditions
   |         |
   |         binding declared here but left uninitialized
LL |     let y = fib(n - 2);
LL |     x + y
   |     ^ `x` used here but it is possibly-uninitialized

error: aborting due to 1 previous error

For more information about this error, try `rustc --explain E0381`.<|MERGE_RESOLUTION|>--- conflicted
+++ resolved
@@ -1,9 +1,5 @@
 error[E0381]: used binding `x` is possibly-uninitialized
-<<<<<<< HEAD
-  --> $DIR/fib_block_recurse_no_sync.rs:9:5
-=======
-  --> $DIR/fib_block_recurse_no_sync.rs:9:9
->>>>>>> b5bb9caf
+  --> $DIR/fib_block_recurse_no_sync.rs:10:5
    |
 LL |     let x = cilk_spawn { fib(n - 1) };
    |         -              -------------- binding initialized here in some conditions
