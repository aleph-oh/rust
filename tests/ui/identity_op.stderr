error: the operation is ineffective. Consider reducing it to `x`
  --> $DIR/identity_op.rs:39:5
   |
LL |     x + 0;
   |     ^^^^^
   |
   = note: `-D clippy::identity-op` implied by `-D warnings`

error: the operation is ineffective. Consider reducing it to `x`
  --> $DIR/identity_op.rs:40:5
   |
LL |     x + (1 - 1);
   |     ^^^^^^^^^^^

error: the operation is ineffective. Consider reducing it to `x`
  --> $DIR/identity_op.rs:42:5
   |
LL |     0 + x;
   |     ^^^^^

error: the operation is ineffective. Consider reducing it to `x`
  --> $DIR/identity_op.rs:45:5
   |
LL |     x | (0);
   |     ^^^^^^^

error: the operation is ineffective. Consider reducing it to `x`
  --> $DIR/identity_op.rs:48:5
   |
LL |     x * 1;
   |     ^^^^^

error: the operation is ineffective. Consider reducing it to `x`
  --> $DIR/identity_op.rs:49:5
   |
LL |     1 * x;
   |     ^^^^^

error: the operation is ineffective. Consider reducing it to `x`
  --> $DIR/identity_op.rs:55:5
   |
LL |     -1 & x;
   |     ^^^^^^

error: the operation is ineffective. Consider reducing it to `u`
  --> $DIR/identity_op.rs:58:5
   |
LL |     u & 255;
   |     ^^^^^^^

error: the operation is ineffective. Consider reducing it to `42`
  --> $DIR/identity_op.rs:61:5
   |
LL |     42 << 0;
   |     ^^^^^^^

error: the operation is ineffective. Consider reducing it to `1`
  --> $DIR/identity_op.rs:62:5
   |
LL |     1 >> 0;
   |     ^^^^^^

error: the operation is ineffective. Consider reducing it to `42`
  --> $DIR/identity_op.rs:63:5
   |
LL |     42 >> 0;
   |     ^^^^^^^

error: the operation is ineffective. Consider reducing it to `&x`
  --> $DIR/identity_op.rs:64:5
   |
LL |     &x >> 0;
   |     ^^^^^^^

error: the operation is ineffective. Consider reducing it to `x`
  --> $DIR/identity_op.rs:65:5
   |
LL |     x >> &0;
   |     ^^^^^^^

error: the operation is ineffective. Consider reducing it to `2`
<<<<<<< HEAD
  --> $DIR/identity_op.rs:70:5
=======
  --> $DIR/identity_op.rs:72:5
>>>>>>> c7a705a8
   |
LL |     2 % 3;
   |     ^^^^^

error: the operation is ineffective. Consider reducing it to `-2`
<<<<<<< HEAD
  --> $DIR/identity_op.rs:71:5
=======
  --> $DIR/identity_op.rs:73:5
>>>>>>> c7a705a8
   |
LL |     -2 % 3;
   |     ^^^^^^

error: the operation is ineffective. Consider reducing it to `2`
<<<<<<< HEAD
  --> $DIR/identity_op.rs:72:5
=======
  --> $DIR/identity_op.rs:74:5
>>>>>>> c7a705a8
   |
LL |     2 % -3 + x;
   |     ^^^^^^

error: the operation is ineffective. Consider reducing it to `-2`
<<<<<<< HEAD
  --> $DIR/identity_op.rs:73:5
=======
  --> $DIR/identity_op.rs:75:5
>>>>>>> c7a705a8
   |
LL |     -2 % -3 + x;
   |     ^^^^^^^

error: the operation is ineffective. Consider reducing it to `1`
<<<<<<< HEAD
  --> $DIR/identity_op.rs:74:9
=======
  --> $DIR/identity_op.rs:76:9
>>>>>>> c7a705a8
   |
LL |     x + 1 % 3;
   |         ^^^^^

<<<<<<< HEAD
error: aborting due to 18 previous errors
=======
error: the operation is ineffective. Consider reducing it to `if b { 1 } else { 2 }`
  --> $DIR/identity_op.rs:84:5
   |
LL |     0 + if b { 1 } else { 2 };
   |     ^^^^^^^^^^^^^^^^^^^^^^^^^

error: the operation is ineffective. Consider reducing it to `match a { 0 => 10, _ => 20 }`
  --> $DIR/identity_op.rs:86:5
   |
LL |     0 + match a { 0 => 10, _ => 20 };
   |     ^^^^^^^^^^^^^^^^^^^^^^^^^^^^^^^^

error: the operation is ineffective. Consider reducing it to `if b { 0 + 1 } else { 2 }`
  --> $DIR/identity_op.rs:91:5
   |
LL |     0 + if b { 0 + 1 } else { 2 };
   |     ^^^^^^^^^^^^^^^^^^^^^^^^^^^^^

error: the operation is ineffective. Consider reducing it to `1`
  --> $DIR/identity_op.rs:91:16
   |
LL |     0 + if b { 0 + 1 } else { 2 };
   |                ^^^^^

error: the operation is ineffective. Consider reducing it to `match a { 0 =>  0 + 10, _ => 20 }`
  --> $DIR/identity_op.rs:92:5
   |
LL |     0 + match a { 0 =>  0 + 10, _ => 20 };
   |     ^^^^^^^^^^^^^^^^^^^^^^^^^^^^^^^^^^^^^

error: the operation is ineffective. Consider reducing it to `10`
  --> $DIR/identity_op.rs:92:25
   |
LL |     0 + match a { 0 =>  0 + 10, _ => 20 };
   |                         ^^^^^^

error: the operation is ineffective. Consider reducing it to `1`
  --> $DIR/identity_op.rs:93:16
   |
LL |     0 + if b { 0 + 1 } else { 2 } + match a { 0 => 0 + 30, _ => 40 };
   |                ^^^^^

error: the operation is ineffective. Consider reducing it to `30`
  --> $DIR/identity_op.rs:93:52
   |
LL |     0 + if b { 0 + 1 } else { 2 } + match a { 0 => 0 + 30, _ => 40 };
   |                                                    ^^^^^^

error: the operation is ineffective. Consider reducing it to `1`
  --> $DIR/identity_op.rs:95:20
   |
LL |     let _ = 0 + if 0 + 1 > 0 { 1 } else { 2 } + if 0 + 1 > 0 { 3 } else { 4 };
   |                    ^^^^^

error: the operation is ineffective. Consider reducing it to `1`
  --> $DIR/identity_op.rs:95:52
   |
LL |     let _ = 0 + if 0 + 1 > 0 { 1 } else { 2 } + if 0 + 1 > 0 { 3 } else { 4 };
   |                                                    ^^^^^

error: the operation is ineffective. Consider reducing it to `1`
  --> $DIR/identity_op.rs:96:23
   |
LL |     let _ = 0 + match 0 + 1 { 0 => 10, _ => 20 } + match 0 + 1  { 0 => 30, _ => 40 };
   |                       ^^^^^

error: the operation is ineffective. Consider reducing it to `1`
  --> $DIR/identity_op.rs:96:58
   |
LL |     let _ = 0 + match 0 + 1 { 0 => 10, _ => 20 } + match 0 + 1  { 0 => 30, _ => 40 };
   |                                                          ^^^^^

error: the operation is ineffective. Consider reducing it to `0 + if b { 1 } else { 2 } + if b { 3 } else { 4 }`
  --> $DIR/identity_op.rs:98:5
   |
LL |     0 + if b { 1 } else { 2 } + if b { 3 } else { 4 } + 0;
   |     ^^^^^^^^^^^^^^^^^^^^^^^^^^^^^^^^^^^^^^^^^^^^^^^^^^^^^

error: the operation is ineffective. Consider reducing it to `a`
  --> $DIR/identity_op.rs:106:7
   |
LL |     f(1 * a + { 8 * 5 });
   |       ^^^^^

error: the operation is ineffective. Consider reducing it to `{ 2 * 4 }`
  --> $DIR/identity_op.rs:108:20
   |
LL |     const _: i32 = { 2 * 4 } + 0 + 3;
   |                    ^^^^^^^^^^^^^

error: aborting due to 33 previous errors
>>>>>>> c7a705a8
<|MERGE_RESOLUTION|>--- conflicted
+++ resolved
@@ -79,58 +79,35 @@
    |     ^^^^^^^
 
 error: the operation is ineffective. Consider reducing it to `2`
-<<<<<<< HEAD
-  --> $DIR/identity_op.rs:70:5
-=======
   --> $DIR/identity_op.rs:72:5
->>>>>>> c7a705a8
    |
 LL |     2 % 3;
    |     ^^^^^
 
 error: the operation is ineffective. Consider reducing it to `-2`
-<<<<<<< HEAD
-  --> $DIR/identity_op.rs:71:5
-=======
   --> $DIR/identity_op.rs:73:5
->>>>>>> c7a705a8
    |
 LL |     -2 % 3;
    |     ^^^^^^
 
 error: the operation is ineffective. Consider reducing it to `2`
-<<<<<<< HEAD
-  --> $DIR/identity_op.rs:72:5
-=======
   --> $DIR/identity_op.rs:74:5
->>>>>>> c7a705a8
    |
 LL |     2 % -3 + x;
    |     ^^^^^^
 
 error: the operation is ineffective. Consider reducing it to `-2`
-<<<<<<< HEAD
-  --> $DIR/identity_op.rs:73:5
-=======
   --> $DIR/identity_op.rs:75:5
->>>>>>> c7a705a8
    |
 LL |     -2 % -3 + x;
    |     ^^^^^^^
 
 error: the operation is ineffective. Consider reducing it to `1`
-<<<<<<< HEAD
-  --> $DIR/identity_op.rs:74:9
-=======
   --> $DIR/identity_op.rs:76:9
->>>>>>> c7a705a8
    |
 LL |     x + 1 % 3;
    |         ^^^^^
 
-<<<<<<< HEAD
-error: aborting due to 18 previous errors
-=======
 error: the operation is ineffective. Consider reducing it to `if b { 1 } else { 2 }`
   --> $DIR/identity_op.rs:84:5
    |
@@ -222,4 +199,3 @@
    |                    ^^^^^^^^^^^^^
 
 error: aborting due to 33 previous errors
->>>>>>> c7a705a8
