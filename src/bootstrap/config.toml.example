# Sample TOML configuration file for building Rust.
#
# To configure rustbuild, copy this file to the directory from which you will be
# running the build, and name it config.toml.
#
# All options are commented out by default in this file, and they're commented
# out with their default values. The build system by default looks for
# `config.toml` in the current directory of a build for build configuration, but
# a custom configuration file can also be specified with `--config` to the build
# system.

# =============================================================================
# Tweaking how LLVM is compiled
# =============================================================================
[llvm]

# Indicates whether the LLVM build is a Release or Debug build
#optimize = true

# Indicates whether an LLVM Release build should include debug info
#release-debuginfo = false

# Indicates whether the LLVM assertions are enabled or not
#assertions = false

# Indicates whether ccache is used when building LLVM
#ccache = false
# or alternatively ...
#ccache = "/path/to/ccache"

# If an external LLVM root is specified, we automatically check the version by
# default to make sure it's within the range that we're expecting, but setting
# this flag will indicate that this version check should not be done.
#version-check = false

# Link libstdc++ statically into the librustc_llvm instead of relying on a
# dynamic version to be available.
#static-libstdcpp = false

# Tell the LLVM build system to use Ninja instead of the platform default for
# the generated build system. This can sometimes be faster than make, for
# example.
#ninja = false

# LLVM targets to build support for.
# Note: this is NOT related to Rust compilation targets. However, as Rust is
# dependent on LLVM for code generation, turning targets off here WILL lead to
# the resulting rustc being unable to compile for the disabled architectures.
# Also worth pointing out is that, in case support for new targets are added to
# LLVM, enabling them here doesn't mean Rust is automatically gaining said
# support. You'll need to write a target specification at least, and most
# likely, teach rustc about the C ABI of the target. Get in touch with the
# Rust team and file an issue if you need assistance in porting!
#targets = "X86;ARM;AArch64;Mips;PowerPC;SystemZ;JSBackend;MSP430;Sparc;NVPTX"

# =============================================================================
# General build configuration options
# =============================================================================
[build]

# Build triple for the original snapshot compiler. This must be a compiler that
# nightlies are already produced for. The current platform must be able to run
# binaries of this build triple and the nightly will be used to bootstrap the
# first compiler.
#build = "x86_64-unknown-linux-gnu"    # defaults to your host platform

# In addition to the build triple, other triples to produce full compiler
# toolchains for. Each of these triples will be bootstrapped from the build
# triple and then will continue to bootstrap themselves. This platform must
# currently be able to run all of the triples provided here.
#host = ["x86_64-unknown-linux-gnu"]   # defaults to just the build triple

# In addition to all host triples, other triples to produce the standard library
# for. Each host triple will be used to produce a copy of the standard library
# for each target triple.
#target = ["x86_64-unknown-linux-gnu"] # defaults to just the build triple

# Instead of downloading the src/nightlies.txt version of Cargo specified, use
# this Cargo binary instead to build all Rust code
#cargo = "/path/to/bin/cargo"

# Instead of downloading the src/nightlies.txt version of the compiler
# specified, use this rustc binary instead as the stage0 snapshot compiler.
#rustc = "/path/to/bin/rustc"

# Flag to specify whether any documentation is built. If false, rustdoc and
# friends will still be compiled but they will not be used to generate any
# documentation.
#docs = true

# Indicate whether the compiler should be documented in addition to the standard
# library and facade crates.
#compiler-docs = false

# Indicate whether submodules are managed and updated automatically.
#submodules = true

# The path to (or name of) the GDB executable to use. This is only used for
# executing the debuginfo test suite.
#gdb = "gdb"

# The node.js executable to use. Note that this is only used for the emscripten
# target when running tests, otherwise this can be omitted.
#nodejs = "node"

# Python interpreter to use for various tasks throughout the build, notably
# rustdoc tests, the lldb python interpreter, and some dist bits and pieces.
# Note that Python 2 is currently required.
#python = "python2.7"

# Indicate whether the vendored sources are used for Rust dependencies or not
#vendor = false

# Typically the build system will build the rust compiler twice. The second
# compiler, however, will simply use its own libraries to link against. If you
# would rather to perform a full bootstrap, compiling the compiler three times,
# then you can set this option to true. You shouldn't ever need to set this
# option to true.
#full-bootstrap = false

# Enable a build of the and extended rust tool set which is not only the
# compiler but also tools such as Cargo. This will also produce "combined
# installers" which are used to install Rust and Cargo together. This is
# disabled by default.
#extended = false

<<<<<<< HEAD
# Verbosity level: 0 == not verbose, 1 == verbose, 2 == very verbose
#verbose = 0
=======
# Build the sanitizer runtimes
#sanitizers = false
>>>>>>> fd2f8a45

# =============================================================================
# General install configuration options
# =============================================================================
[install]

# Instead of installing to /usr/local, install to this path instead.
#prefix = "/usr/local"

# Where to install libraries in `prefix` above
#libdir = "lib"

# Where to install man pages in `prefix` above
#mandir = "share/man"

# Where to install documentation in `prefix` above
#docdir = "share/doc/rust"

# =============================================================================
# Options for compiling Rust code itself
# =============================================================================
[rust]

# Whether or not to optimize the compiler and standard library
#optimize = true

# Number of codegen units to use for each compiler invocation. A value of 0
# means "the number of cores on this machine", and 1+ is passed through to the
# compiler.
#codegen-units = 1

# Whether or not debug assertions are enabled for the compiler and standard
# library
#debug-assertions = false

# Whether or not debuginfo is emitted
#debuginfo = false

# Whether or not line number debug information is emitted
#debuginfo-lines = false

# Whether or not to only build debuginfo for the standard library if enabled.
# If enabled, this will not compile the compiler with debuginfo, just the
# standard library.
#debuginfo-only-std = false

# Whether or not jemalloc is built and enabled
#use-jemalloc = true

# Whether or not jemalloc is built with its debug option set
#debug-jemalloc = false

# Whether or not `panic!`s generate backtraces (RUST_BACKTRACE)
#backtrace = true

# The default linker that will be used by the generated compiler. Note that this
# is not the linker used to link said compiler.
#default-linker = "cc"

# The default ar utility that will be used by the generated compiler if LLVM
# cannot be used. Note that this is not used to assemble said compiler.
#default-ar = "ar"

# The "channel" for the Rust build to produce. The stable/beta channels only
# allow using stable features, whereas the nightly and dev channels allow using
# nightly features
#channel = "dev"

# By default the `rustc` executable is built with `-Wl,-rpath` flags on Unix
# platforms to ensure that the compiler is usable by default from the build
# directory (as it links to a number of dynamic libraries). This may not be
# desired in distributions, for example.
#rpath = true

# Flag indicating whether tests are compiled with optimizations (the -O flag) or
# with debuginfo (the -g flag)
#optimize-tests = true
#debuginfo-tests = true

# Flag indicating whether codegen tests will be run or not. If you get an error
# saying that the FileCheck executable is missing, you may want to disable this.
#codegen-tests = true

# =============================================================================
# Options for specific targets
#
# Each of the following options is scoped to the specific target triple in
# question and is used for determining how to compile each target.
# =============================================================================
[target.x86_64-unknown-linux-gnu]

# C compiler to be used to compiler C code and link Rust code. Note that the
# default value is platform specific, and if not specified it may also depend on
# what platform is crossing to what platform.
#cc = "cc"

# C++ compiler to be used to compiler C++ code (e.g. LLVM and our LLVM shims).
# This is only used for host targets.
#cxx = "c++"

# Path to the `llvm-config` binary of the installation of a custom LLVM to link
# against. Note that if this is specifed we don't compile LLVM at all for this
# target.
#llvm-config = "../path/to/llvm/root/bin/llvm-config"

# Path to the custom jemalloc static library to link into the standard library
# by default. This is only used if jemalloc is still enabled above
#jemalloc = "/path/to/jemalloc/libjemalloc_pic.a"

# If this target is for Android, this option will be required to specify where
# the NDK for the target lives. This is used to find the C compiler to link and
# build native code.
#android-ndk = "/path/to/ndk"

# The root location of the MUSL installation directory. The library directory
# will also need to contain libunwind.a for an unwinding implementation. Note
# that this option only makes sense for MUSL targets that produce statically
# linked binaries
#musl-root = "..."

# =============================================================================
# Distribution options
#
# These options are related to distribution, mostly for the Rust project itself.
# You probably won't need to concern yourself with any of these options
# =============================================================================
[dist]

# This is the folder of artifacts that the build system will sign. All files in
# this directory will be signed with the default gpg key using the system `gpg`
# binary. The `asc` and `sha256` files will all be output into the standard dist
# output folder (currently `build/dist`)
#
# This folder should be populated ahead of time before the build system is
# invoked.
#sign-folder = "path/to/folder/to/sign"

# This is a file which contains the password of the default gpg key. This will
# be passed to `gpg` down the road when signing all files in `sign-folder`
# above. This should be stored in plaintext.
#gpg-password-file = "path/to/gpg/password"

# The remote address that all artifacts will eventually be uploaded to. The
# build system generates manifests which will point to these urls, and for the
# manifests to be correct they'll have to have the right URLs encoded.
#
# Note that this address should not contain a trailing slash as file names will
# be appended to it.
#upload-addr = "https://example.com/folder"<|MERGE_RESOLUTION|>--- conflicted
+++ resolved
@@ -124,13 +124,11 @@
 # disabled by default.
 #extended = false
 
-<<<<<<< HEAD
 # Verbosity level: 0 == not verbose, 1 == verbose, 2 == very verbose
 #verbose = 0
-=======
+
 # Build the sanitizer runtimes
 #sanitizers = false
->>>>>>> fd2f8a45
 
 # =============================================================================
 # General install configuration options
