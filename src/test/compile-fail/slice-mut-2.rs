// Copyright 2014 The Rust Project Developers. See the COPYRIGHT
// file at the top-level directory of this distribution and at
// http://rust-lang.org/COPYRIGHT.
//
// Licensed under the Apache License, Version 2.0 <LICENSE-APACHE or
// http://www.apache.org/licenses/LICENSE-2.0> or the MIT license
// <LICENSE-MIT or http://opensource.org/licenses/MIT>, at your
// option. This file may not be copied, modified, or distributed
// except according to those terms.

// Test mutability and slicing syntax.

fn main() {
    let x: &[isize] = &[1, 2, 3, 4, 5];
    // Can't mutably slice an immutable slice
<<<<<<< HEAD
    let slice: &mut [int] = &mut [0, 1];
    let _ = &mut x[2..4]; //~ERROR cannot borrow immutable borrowed content `*x` as mutable
=======
    let slice: &mut [isize] = &mut [0, 1];
    let _ = &mut x[2..4]; //~ERROR cannot borrow immutable dereference of `&`-pointer `*x` as mutabl
>>>>>>> a661bd65
}<|MERGE_RESOLUTION|>--- conflicted
+++ resolved
@@ -13,11 +13,6 @@
 fn main() {
     let x: &[isize] = &[1, 2, 3, 4, 5];
     // Can't mutably slice an immutable slice
-<<<<<<< HEAD
-    let slice: &mut [int] = &mut [0, 1];
+    let slice: &mut [isize] = &mut [0, 1];
     let _ = &mut x[2..4]; //~ERROR cannot borrow immutable borrowed content `*x` as mutable
-=======
-    let slice: &mut [isize] = &mut [0, 1];
-    let _ = &mut x[2..4]; //~ERROR cannot borrow immutable dereference of `&`-pointer `*x` as mutabl
->>>>>>> a661bd65
 }