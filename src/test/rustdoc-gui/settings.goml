<<<<<<< HEAD
// This test ensures that the settings menu display is working as expected.
goto: file://|DOC_PATH|/test_docs/index.html
=======
// This test ensures that the settings menu display is working as expected and that
// the settings page is also rendered as expected.
goto: "file://" + |DOC_PATH| + "/test_docs/index.html"
>>>>>>> b1ab3b73
show-text: true // needed when we check for colors below.
// First, we check that the settings page doesn't exist.
assert-false: "#settings"
// We now click on the settings button.
click: "#settings-menu"
wait-for: "#settings"
assert-css: ("#settings", {"display": "block"})
// Let's close it by clicking on the same button.
click: "#settings-menu"
wait-for-css: ("#settings", {"display": "none"})

// Let's check that pressing "ESCAPE" is closing it.
click: "#settings-menu"
wait-for-css: ("#settings", {"display": "block"})
press-key: "Escape"
wait-for-css: ("#settings", {"display": "none"})

// Let's click on it when the search results are displayed.
focus: ".search-input"
write: "test"
// To be SURE that the search will be run.
press-key: 'Enter'
wait-for: "#alternative-display #search"
click: "#settings-menu"
wait-for-css: ("#settings", {"display": "block"})
// Ensure that the search is still displayed.
wait-for: "#alternative-display #search"
assert: "#main-content.hidden"

// Now let's check the content of the settings menu.
local-storage: {"rustdoc-theme": "dark", "rustdoc-use-system-theme": "false"}
reload:
click: "#settings-menu"
wait-for: "#settings"

// We check that the "Use system theme" is disabled.
assert-property: ("#use-system-theme", {"checked": "false"})
assert: "//*[@class='setting-line']//span[text()='Use system theme']"
// Meaning that only the "theme" menu is showing up.
assert: ".setting-line:not(.hidden) #theme"
assert: ".setting-line.hidden #preferred-dark-theme"
assert: ".setting-line.hidden #preferred-light-theme"

// We check that the correct theme is selected.
assert-property: ("#theme .choices #theme-dark", {"checked": "true"})

// Some style checks...
// First we check the "default" display.
assert-css: (
    "#theme-dark",
    {
        "border-color": "rgb(221, 221, 221)",
        "box-shadow": "rgb(53, 53, 53) 0px 0px 0px 3px inset",
    },
)
assert-css: ("#theme-light", {"border-color": "rgb(221, 221, 221)", "box-shadow": "none"})
// Let's start with the hover.
move-cursor-to: "#theme-dark"
assert-css: (
    "#theme-dark",
    {
        "border-color": "rgb(33, 150, 243)",
        "box-shadow": "rgb(53, 53, 53) 0px 0px 0px 3px inset",
    },
)
move-cursor-to: "#theme-light"
assert-css: ("#theme-light", {"border-color": "rgb(33, 150, 243)", "box-shadow": "none"})
move-cursor-to: "#theme-ayu"
// Let's now check with the focus.
focus: "#theme-dark"
assert-css: (
    "#theme-dark",
    {
        "border-color": "rgb(221, 221, 221)",
        "box-shadow": "rgb(53, 53, 53) 0px 0px 0px 3px inset, rgb(33, 150, 243) 0px 0px 2px 2px",
    },
)
focus: "#theme-light"
assert-css: (
    "#theme-light",
    {
        "border-color": "rgb(221, 221, 221)",
        "box-shadow": "rgb(33, 150, 243) 0px 0px 1px 1px",
    },
)
// Now we check we both focus and hover.
move-cursor-to: "#theme-dark"
focus: "#theme-dark"
assert-css: (
    "#theme-dark",
    {
        "border-color": "rgb(33, 150, 243)",
        "box-shadow": "rgb(53, 53, 53) 0px 0px 0px 3px inset, rgb(33, 150, 243) 0px 0px 2px 2px",
    },
)
move-cursor-to: "#theme-light"
focus: "#theme-light"
assert-css: (
    "#theme-light",
    {
        "border-color": "rgb(33, 150, 243)",
        "box-shadow": "rgb(33, 150, 243) 0px 0px 1px 1px",
    },
)

// We now switch the display.
click: "#use-system-theme"
// Wait for the hidden element to show up.
wait-for: ".setting-line:not(.hidden) #preferred-dark-theme"
assert: ".setting-line:not(.hidden) #preferred-light-theme"
// Check that the theme picking is hidden.
assert: ".setting-line.hidden #theme"

// We check their text as well.
assert-text: ("#preferred-dark-theme .setting-name", "Preferred dark theme")
assert-text: ("#preferred-light-theme .setting-name", "Preferred light theme")

// We now check that clicking on the "sliders"' text is like clicking on the slider.
// To test it, we use the "Disable keyboard shortcuts".
local-storage: {"rustdoc-disable-shortcuts": "false"}
click: ".setting-line:last-child .toggle .label"
assert-local-storage: {"rustdoc-disable-shortcuts": "true"}

// Make sure that "Disable keyboard shortcuts" actually took effect.
press-key: "Escape"
press-key: "?"
assert-false: "#help-button .popover"
wait-for-css: ("#settings-menu .popover", {"display": "block"})

// Now turn keyboard shortcuts back on, and see if they work.
click: ".setting-line:last-child .toggle .label"
assert-local-storage: {"rustdoc-disable-shortcuts": "false"}
press-key: "Escape"
press-key: "?"
wait-for-css: ("#help-button .popover", {"display": "block"})
assert-css: ("#settings-menu .popover", {"display": "none"})

// Now we go to the settings page to check that the CSS is loaded as expected.
goto: file://|DOC_PATH|/settings.html
wait-for: "#settings"
assert-css: (
    ".setting-line .toggle .slider",
    {"width": "45px", "margin-right": "20px", "border": "0px none rgb(0, 0, 0)"},
)

assert-attribute-false: ("#settings", {"class": "popover"}, CONTAINS)
compare-elements-position: (".sub-container", "#settings", ("x"))

// We now check the display with JS disabled.
assert-false: "noscript section"
javascript: false
reload:
assert-css: ("noscript section", {"display": "block"})
javascript: true

// Check for the display on small screen
show-text: true
reload:
size: (300, 1000)
click: "#settings-menu"
wait-for: "#settings"
assert-css: ("#settings .slider", {"width": "45px"}, ALL)<|MERGE_RESOLUTION|>--- conflicted
+++ resolved
@@ -1,11 +1,6 @@
-<<<<<<< HEAD
-// This test ensures that the settings menu display is working as expected.
-goto: file://|DOC_PATH|/test_docs/index.html
-=======
 // This test ensures that the settings menu display is working as expected and that
 // the settings page is also rendered as expected.
 goto: "file://" + |DOC_PATH| + "/test_docs/index.html"
->>>>>>> b1ab3b73
 show-text: true // needed when we check for colors below.
 // First, we check that the settings page doesn't exist.
 assert-false: "#settings"
@@ -144,7 +139,7 @@
 assert-css: ("#settings-menu .popover", {"display": "none"})
 
 // Now we go to the settings page to check that the CSS is loaded as expected.
-goto: file://|DOC_PATH|/settings.html
+goto: "file://" + |DOC_PATH| + "/settings.html"
 wait-for: "#settings"
 assert-css: (
     ".setting-line .toggle .slider",
